{
 "cells": [
  {
   "attachments": {},
   "cell_type": "markdown",
   "metadata": {},
   "source": [
    "# Extended Guide: Instruction-tune Llama 2\n",
    "\n",
    "This blog post is an extended guide on instruction-tuning Llama 2 from Meta AI. The idea of the blog post is to focus on creating the instruction dataset, which we can then use to fine-tune the base model of Llama 2 to follow our instructions. \n",
    "\n",
    "The goal is to create a model which can create instructions based on input. The idea behind this is that this can then be used for others to create instruction data from inputs. That's especially helpful if you want to personalize models for, e.g., tweeting, email writing, etc, which means that you would be able to generate an instruction dataset from your emails to then train a model to mimic your email writing. \n",
    "\n",
    "Okay, so can we get started on this? In the blog, we are going to:\n",
    "\n",
    "1. Define our use case in detail and create a prompt template for our instructions\n",
    "2. Create an instruction dataset\n",
    "3. Instruction-tune Llama 2 using `trl` and the `SFTTrainer` \n",
    "4. Test the Model and run Inference\n",
    "\n",
    "## 1. Define our use case in detail and create a template for our instructions\n",
    "\n",
    "Before we describe our use case, we need to better understand what even is an instruction. \n",
    "\n",
    "> An instruction is a piece of text or prompt that is provided to an LLM, like Llama, GPT-4, or Claude, to guide it to generate a response. Instructions allow humans to steer the conversation and constrain the language model's output to be more natural, useful, and aligned with the user's goals. Crafting clear, well-formulated instructions is key to productive conversations.\n",
    "> \n",
    "\n",
    "Examples of instructions are listed below in the table.\n",
    "\n",
    "| Capability | Example Instruction |\n",
    "| --- | --- |\n",
    "| Brainstorming | Provide a diverse set of creative ideas for new flavors of ice cream. |\n",
    "| Classification | Categorize these movies as either comedy, drama, or horror based on the plot summary. |\n",
    "| Closed QA | Answer the question 'What is the capital of France?' with a single word. |\n",
    "| Generation | Write a poem in the style of Robert Frost about nature and the changing seasons. |\n",
    "| Information Extraction | Extract the names of the main characters from this short story. |\n",
    "| Open QA | Why do leaves change color in autumn? Explain the scientific reasons. |\n",
    "| Summarization | Summarize this article on recent advancements in renewable energy in 2-3 sentences. |\n",
    "\n",
    "As described in the beginning, we want to fine-tune a model to be able to generate instructions based on input. (output). We want to use this as a way to create synthetic datasets to personalize LLMs and Agents. \n",
    "\n",
    "Converting the idea into a basic prompt template following the [Alpaca format](https://github.com/tatsu-lab/stanford_alpaca#data-release) we get. \n",
    "\n",
    "```python\n",
    "### Instruction:\n",
    "Use the Input below to create an instruction, which could have been used to generate the input using an LLM. \n",
    "\n",
    "### Input:\n",
    "Dear [boss name],\n",
    "\n",
    "I'm writing to request next week, August 1st through August 4th,\n",
    "off as paid time off.\n",
    "\n",
    "I have some personal matters to attend to that week that require \n",
    "me to be out of the office. I wanted to give you as much advance \n",
    "notice as possible so you can plan accordingly while I am away.\n",
    "\n",
    "Please let me know if you need any additional information from me \n",
    "or have any concerns with me taking next week off. I appreciate you \n",
    "considering this request.\n",
    "\n",
    "Thank you, [Your name]\n",
    "\n",
    "### Response:\n",
    "Write an email to my boss that I need next week 08/01 - 08/04 off.\n",
    "```\n",
    "\n",
    "## 2. Create an instruction dataset\n",
    "\n",
    "After we defined our use case and prompt template, we need to create our instruction dataset. Creating a high-quality instruction dataset is key for a good-performing model. Research shows that [“Less Is More for Alignment”](https://arxiv.org/abs/2305.11206) shows that creating a high-quality, low-quantity (~1000 samples) dataset can achieve the same performance as less-quality and high-quantity datasets. \n",
    "\n",
    "There are several ways to create an instruction dataset, including: \n",
    "\n",
    "1. Using an existing dataset and converting it into an instruction dataset, e.g., [FLAN](https://huggingface.co/datasets/SirNeural/flan_v2)\n",
    "2. Use existing LLMs to create synthetically instruction datasets, e.g., [Alpaca](https://huggingface.co/datasets/tatsu-lab/alpaca)\n",
    "3. Use Humans to create instructions datasets, e.g., [Dolly](https://huggingface.co/datasets/databricks/databricks-dolly-15k). \n",
    "\n",
    "Each of the methods has its own advantages and disadvantages and depends on the budget, time, and quality requirements. For example, using an existing dataset is the easiest but might not be tailored to your specific use case, while using humans might be the most accurate but can be time-consuming and expensive. It is also possible to combine several methods to create an instruction dataset, as shown in [Orca: Progressive Learning from Complex Explanation Traces of GPT-4.](https://arxiv.org/abs/2306.02707)\n",
    "\n",
    "To keep it simple, we are going to use **[Dolly](https://huggingface.co/datasets/databricks/databricks-dolly-15k)** an open-source dataset of instruction-following records generated by thousands of Databricks employees in several of the behavioral categories outlined in the **[InstructGPT paper](https://arxiv.org/abs/2203.02155)**, including brainstorming, classification, closed QA, generation, information extraction, open QA, and summarization.\n",
    "\n",
    "Let's start coding, but first, let's install our dependencies."
   ]
  },
  {
   "cell_type": "code",
   "execution_count": null,
   "metadata": {},
   "outputs": [],
   "source": [
    "!pip install \"transformers==4.31.0\" \"datasets==2.13.0\" \"peft==0.4.0\" \"accelerate==0.21.0\" \"bitsandbytes==0.40.2\" \"trl==0.4.7\" \"safetensors>=0.3.1\" --upgrade"
   ]
  },
  {
   "attachments": {},
   "cell_type": "markdown",
   "metadata": {},
   "source": [
    "To load the **`databricks/databricks-dolly-15k`** dataset, we use the **`load_dataset()`** method from the 🤗 Datasets library."
   ]
  },
  {
   "cell_type": "code",
   "execution_count": 1,
   "metadata": {},
   "outputs": [
    {
     "name": "stderr",
     "output_type": "stream",
     "text": [
      "Found cached dataset json (/home/ubuntu/.cache/huggingface/datasets/databricks___json/databricks--databricks-dolly-15k-7427aa6e57c34282/0.0.0/e347ab1c932092252e717ff3f949105a4dd28b27e842dd53157d2f72e276c2e4)\n"
     ]
    },
    {
     "name": "stdout",
     "output_type": "stream",
     "text": [
      "dataset size: 15011\n",
      "{'instruction': 'On what month and day was Antwan Deon Odom born?', 'context': 'Antwan Deon Odom (born September 24, 1981) is a former American football defensive end. He was drafted by the Tennessee Titans in the second round of the 2004 NFL Draft. He played college football at Alabama. He has also played for the Cincinnati Bengals.', 'response': 'September 24', 'category': 'closed_qa'}\n"
     ]
    }
   ],
   "source": [
    "from datasets import load_dataset\n",
    "from random import randrange\n",
    "\n",
    "# Load dataset from the hub\n",
    "dataset = load_dataset(\"databricks/databricks-dolly-15k\", split=\"train\")\n",
    "\n",
    "print(f\"dataset size: {len(dataset)}\")\n",
    "print(dataset[randrange(len(dataset))])\n",
    "# dataset size: 15011"
   ]
  },
  {
   "attachments": {},
   "cell_type": "markdown",
   "metadata": {},
   "source": [
    "To instruct tune our model, we need to convert our structured examples into a collection of tasks described via instructions. We define a **`formatting_function`** that takes a sample and returns a string with our format instruction."
   ]
  },
  {
   "cell_type": "code",
   "execution_count": 2,
   "metadata": {},
   "outputs": [],
   "source": [
    "def format_instruction(sample):\n",
    "\treturn f\"\"\"### Instruction:\n",
    "Use the Input below to create an instruction, which could have been used to generate the input using an LLM. \n",
    "\n",
    "### Input:\n",
    "{sample['response']}\n",
    "\n",
    "### Response:\n",
    "{sample['instruction']}\n",
    "\"\"\""
   ]
  },
  {
   "attachments": {},
   "cell_type": "markdown",
   "metadata": {},
   "source": [
    "Let's test our formatting function on a random example."
   ]
  },
  {
   "cell_type": "code",
   "execution_count": 3,
   "metadata": {},
   "outputs": [
    {
     "name": "stdout",
     "output_type": "stream",
     "text": [
      "### Instruction:\n",
      "Use the Input below to create an instruction, which could have been used to generate the input using an LLM. \n",
      "\n",
      "### Input:\n",
<<<<<<< HEAD
      "Sir Dorabji Tata and Allied Trusts and Sir Ratan Tata Trust\n",
      "\n",
      "### Response:\n",
      "What are the names of Tata trusts which Ratan Tata heads?\n",
=======
      "U.S. cities in the list: Chicago, New York, Atlanta, Honolulu, Austin\n",
      "U.S. states in the list: Montana, New York, Florida, South Dakota\n",
      "\n",
      "### Response:\n",
      "Which are the U.S. cities and which are U.S. states in this list? Montana, Chicago, New York, Atlanta, Honolulu, Florida, Austin, South Dakota\n",
>>>>>>> 05d83eaa
      "\n"
     ]
    }
   ],
   "source": [
    "from random import randrange\n",
    "\n",
    "print(format_instruction(dataset[randrange(len(dataset))]))"
   ]
  },
  {
   "attachments": {},
   "cell_type": "markdown",
   "metadata": {},
   "source": [
    "## 3. Instruction-tune Llama 2 using `trl` and the `SFTTrainer`\n",
    "\n",
    " We will use the recently introduced method in the paper \"[QLoRA: Quantization-aware Low-Rank Adapter Tuning for Language Generation](https://arxiv.org/abs/2305.14314)\" by Tim Dettmers et al. QLoRA is a new technique to reduce the memory footprint of large language models during finetuning, without sacrificing performance. The TL;DR; of how QLoRA works is:\n",
    "\n",
    "- Quantize the pre-trained model to 4 bits and freeze it.\n",
    "- Attach small, trainable adapter layers. (LoRA)\n",
    "- Finetune only the adapter layers while using the frozen quantized model for context.\n",
    "\n",
    "If you want to learn more about QLoRA and how it works, I recommend you to read the [Making LLMs even more accessible with bitsandbytes, 4-bit quantization and QLoRA](https://huggingface.co/blog/4bit-transformers-bitsandbytes) blog post.\n",
    "\n",
    "### Flash Attention\n",
    "\n",
    "Flash Attention is a an method that reorders the attention computation and leverages classical techniques (tiling, recomputation) to significantly speed it up and reduce memory usage from quadratic to linear in sequence length. It is based on the paper \"[FlashAttention: Fast and Memory-Efficient Exact Attention with IO-Awareness](https://arxiv.org/abs/2205.14135)\".\n",
    "The TL;DR; accelerates training up to 3x. Learn more at [FlashAttention](https://github.com/Dao-AILab/flash-attention/tree/main). Flash Attention is currently only available for Ampere (A10, A40, A100, ...) & Hopper (H100, ...) GPUs. You can check if your GPU is supported and install it using the following command:\n",
    "\n",
    "_Note: If your machine has less than 96GB of RAM and lots of CPU cores, reduce the number of `MAX_JOBS`. On the `g5.2xlarge` we used `4`._\n",
    "\n",
    "```bash\n",
    "python -c \"import torch; assert torch.cuda.get_device_capability()[0] >= 8, 'Hardware not supported for Flash Attention'\"\n",
    "pip install ninja packaging\n",
    "MAX_JOBS=4 pip install flash-attn --no-build-isolation\n",
    "```\n",
    "\n",
    "_Installing flash attention can take quite a bit of time (10-45 minutes)._\n",
    "\n",
    "The example supports the use of Flash Attention for all Llama checkpoints, but is not enabled by default. To use Flash Attention comment in the code block below wich says  `# COMMENT IN TO USE FLASH ATTENTION`.\n"
   ]
  },
  {
   "cell_type": "code",
   "execution_count": 4,
   "metadata": {},
   "outputs": [
    {
     "data": {
      "application/json": {
       "ascii": false,
       "bar_format": null,
       "colour": null,
       "elapsed": 0.006969451904296875,
       "initial": 0,
       "n": 0,
       "ncols": null,
       "nrows": null,
       "postfix": null,
       "prefix": "Loading checkpoint shards",
       "rate": null,
       "total": 2,
       "unit": "it",
       "unit_divisor": 1000,
       "unit_scale": false
      },
      "application/vnd.jupyter.widget-view+json": {
       "model_id": "f3b7caee136b47528f5606c5f95c20e1",
       "version_major": 2,
       "version_minor": 0
      },
      "text/plain": [
       "Loading checkpoint shards:   0%|          | 0/2 [00:00<?, ?it/s]"
      ]
     },
     "metadata": {},
     "output_type": "display_data"
    }
   ],
   "source": [
    "import torch\n",
    "from transformers import AutoTokenizer, AutoModelForCausalLM, BitsAndBytesConfig\n",
    "\n",
    "use_flash_attention = False\n",
    "\n",
    "# COMMENT IN TO USE FLASH ATTENTION\n",
    "# replace attention with flash attention \n",
    "# if torch.cuda.get_device_capability()[0] >= 8:\n",
    "#     from utils.llama_patch import replace_attn_with_flash_attn\n",
    "#     print(\"Using flash attention\")\n",
    "#     replace_attn_with_flash_attn()\n",
    "#     use_flash_attention = True\n",
    "\n",
    "\n",
    "# Hugging Face model id\n",
    "model_id = \"NousResearch/Llama-2-7b-hf\" # non-gated\n",
    "# model_id = \"meta-llama/Llama-2-7b-hf\" # gated\n",
    "\n",
    "\n",
    "# BitsAndBytesConfig int-4 config \n",
    "bnb_config = BitsAndBytesConfig(\n",
    "    load_in_4bit=True,\n",
    "    bnb_4bit_use_double_quant=True,\n",
    "    bnb_4bit_quant_type=\"nf4\",\n",
    "    bnb_4bit_compute_dtype=torch.bfloat16\n",
    ")\n",
    "\n",
    "# Load model and tokenizer\n",
    "model = AutoModelForCausalLM.from_pretrained(model_id, quantization_config=bnb_config, use_cache=False, device_map=\"auto\")\n",
    "model.config.pretraining_tp = 1 \n",
    "\n",
    "# Validate that the model is using flash attention, by comparing doc strings\n",
    "if use_flash_attention:\n",
    "    from utils.llama_patch import forward    \n",
    "    assert model.model.layers[0].self_attn.forward.__doc__ == forward.__doc__, \"Model is not using flash attention\"\n",
    "\n",
    "\n",
    "tokenizer = AutoTokenizer.from_pretrained(model_id)\n",
    "tokenizer.pad_token = tokenizer.eos_token\n",
    "tokenizer.padding_side = \"right\""
   ]
  },
  {
   "attachments": {},
   "cell_type": "markdown",
   "metadata": {},
   "source": [
    "The `SFTTrainer`  supports a native integration with `peft`, which makes it super easy to efficiently instruction tune LLMs. We only need to create our `LoRAConfig` and provide it to the trainer."
   ]
  },
  {
   "cell_type": "code",
   "execution_count": 5,
   "metadata": {},
   "outputs": [],
   "source": [
    "from peft import LoraConfig, prepare_model_for_kbit_training, get_peft_model\n",
    "\n",
    "# LoRA config based on QLoRA paper\n",
    "peft_config = LoraConfig(\n",
    "        lora_alpha=16,\n",
    "        lora_dropout=0.1,\n",
    "        r=64,\n",
    "        bias=\"none\",\n",
    "        task_type=\"CAUSAL_LM\", \n",
    ")\n",
    "\n",
    "\n",
    "# prepare model for training\n",
    "model = prepare_model_for_kbit_training(model)"
   ]
  },
  {
   "attachments": {},
   "cell_type": "markdown",
   "metadata": {},
   "source": [
    "Before we can start our training we need to define the hyperparameters (`TrainingArguments`) we want to use."
   ]
  },
  {
   "cell_type": "code",
   "execution_count": 6,
   "metadata": {},
   "outputs": [],
   "source": [
    "from transformers import TrainingArguments\n",
    "\n",
    "args = TrainingArguments(\n",
    "    output_dir=\"llama-7-int4-dolly\",\n",
    "    num_train_epochs=3,\n",
    "    per_device_train_batch_size=6 if use_flash_attention else 4,\n",
    "    gradient_accumulation_steps=2,\n",
    "    gradient_checkpointing=True,\n",
    "    optim=\"paged_adamw_32bit\",\n",
    "    logging_steps=10,\n",
    "    save_strategy=\"epoch\",\n",
    "    learning_rate=2e-4,\n",
    "    bf16=True,\n",
    "    fp16=False,\n",
    "    tf32=True,\n",
    "    max_grad_norm=0.3,\n",
    "    warmup_ratio=0.03,\n",
    "    lr_scheduler_type=\"constant\",\n",
    "    disable_tqdm=False,  # disable tqdm since with packing values are in correct\n",
    ")\n",
    "\n",
    "\n",
    "# Upcast layer for flash attnetion\n",
    "if use_flash_attention:\n",
    "    from utils.llama_patch import upcast_layer_for_flash_attention\n",
    "    torch_dtype = torch.bfloat16 if args.bf16 else torch.float16 if args.fp16 else torch.float32\n",
    "    model = upcast_layer_for_flash_attention(model, torch_dtype)\n",
    "\n",
    "model = get_peft_model(model, peft_config)\n"
   ]
  },
  {
   "cell_type": "markdown",
   "metadata": {},
   "source": [
    "We now have every building block we need to create our `SFTTrainer` to start then training our model."
   ]
  },
  {
   "cell_type": "code",
   "execution_count": 7,
   "metadata": {},
   "outputs": [],
   "source": [
    "from trl import SFTTrainer\n",
    "\n",
    "max_seq_length = 2048 # max sequence length for model and packing of the dataset\n",
    "\n",
    "trainer = SFTTrainer(\n",
    "    model=model,\n",
    "    train_dataset=dataset,\n",
    "    peft_config=peft_config,\n",
    "    max_seq_length=max_seq_length,\n",
    "    tokenizer=tokenizer,\n",
    "    packing=True,\n",
    "    formatting_func=format_instruction, \n",
    "    args=args,\n",
    ")"
   ]
  },
  {
   "attachments": {},
   "cell_type": "markdown",
   "metadata": {},
   "source": [
    "Start training our model by calling the `train()` method on our `Trainer` instance."
   ]
  },
  {
   "cell_type": "code",
   "execution_count": 8,
   "metadata": {},
   "outputs": [
    {
     "name": "stderr",
     "output_type": "stream",
     "text": [
      "You're using a LlamaTokenizerFast tokenizer. Please note that with a fast tokenizer, using the `__call__` method is faster than using a method to encode the text followed by a call to the `pad` method to get a padded encoding.\n"
     ]
    }
   ],
   "source": [
    "# train\n",
    "trainer.train() # there will not be a progress bar since tqdm is disabled\n",
    "\n",
    "# save model\n",
    "trainer.save_model()"
   ]
  },
  {
   "attachments": {},
   "cell_type": "markdown",
   "metadata": {},
   "source": [
    "The training without Flash Attention enabled took 03:08:00 on a `g5.2xlarge`. The instance costs `1,212$/h` which brings us to a total cost of `3.7$`. \n",
    "The training with Flash Attention enabled took 02:08:00 on a `g5.2xlarge`. The instance costs `1,212$/h` which brings us to a total cost of `2.6$`.\n",
    "\n",
    "The results using Flash Attention are mind blowing and impressive, 1.5x faster and 30% cheaper."
   ]
  },
  {
   "attachments": {},
   "cell_type": "markdown",
   "metadata": {},
   "source": [
    "## 4. Test Model and run Inference\n",
    "\n",
    "After the training is done we want to run and test our model. We will use `peft` and `transformers` to load our LoRA adapter into our model."
   ]
  },
  {
   "cell_type": "code",
   "execution_count": null,
   "metadata": {},
   "outputs": [],
   "source": [
    "if use_flash_attention:\n",
    "    # unpatch flash attention\n",
    "    from utils.llama_patch import unplace_flash_attn_with_attn\n",
    "    unplace_flash_attn_with_attn()\n",
    "    \n",
    "import torch\n",
    "from peft import AutoPeftModelForCausalLM\n",
    "from transformers import AutoTokenizer\n",
    "\n",
    "\n",
    "args.output_dir = \"llama-7-int4-dolly\"\n",
    "\n",
    "# load base LLM model and tokenizer\n",
    "model = AutoPeftModelForCausalLM.from_pretrained(\n",
    "    args.output_dir,\n",
    "    low_cpu_mem_usage=True,\n",
    "    torch_dtype=torch.float16,\n",
    "    load_in_4bit=True,\n",
    ") \n",
    "tokenizer = AutoTokenizer.from_pretrained(args.output_dir)"
   ]
  },
  {
   "attachments": {},
   "cell_type": "markdown",
   "metadata": {},
   "source": [
    "Let’s load the dataset again with a random sample to try to generate an instruction."
   ]
  },
  {
   "cell_type": "code",
   "execution_count": null,
   "metadata": {},
   "outputs": [],
   "source": [
    "from datasets import load_dataset \n",
    "from random import randrange\n",
    "\n",
    "\n",
    "# Load dataset from the hub and get a sample\n",
    "dataset = load_dataset(\"databricks/databricks-dolly-15k\", split=\"train\")\n",
    "sample = dataset[randrange(len(dataset))]\n",
    "\n",
    "prompt = f\"\"\"### Instruction:\n",
    "Use the Input below to create an instruction, which could have been used to generate the input using an LLM. \n",
    "\n",
    "### Input:\n",
    "{sample['response']}\n",
    "\n",
    "### Response:\n",
    "\"\"\"\n",
    "\n",
    "input_ids = tokenizer(prompt, return_tensors=\"pt\", truncation=True).input_ids.cuda()\n",
    "# with torch.inference_mode():\n",
    "outputs = model.generate(input_ids=input_ids, max_new_tokens=100, do_sample=True, top_p=0.9,temperature=0.9)\n",
    "\n",
    "print(f\"Prompt:\\n{sample['response']}\\n\")\n",
    "print(f\"Generated instruction:\\n{tokenizer.batch_decode(outputs.detach().cpu().numpy(), skip_special_tokens=True)[0][len(prompt):]}\")\n",
    "print(f\"Ground truth:\\n{sample['instruction']}\")"
   ]
  },
  {
   "attachments": {},
   "cell_type": "markdown",
   "metadata": {},
   "source": [
    "Nice! our model works! If want to accelerate our model we can deploy it with [Text Generation Inference](https://github.com/huggingface/text-generation-inference). Therefore we would need to merge our adapter weights into the base model."
   ]
  },
  {
   "cell_type": "code",
   "execution_count": null,
   "metadata": {},
   "outputs": [],
   "source": [
    "from peft import AutoPeftModelForCausalLM\n",
    "\n",
    "model = AutoPeftModelForCausalLM.from_pretrained(\n",
    "    args.output_dir,\n",
    "    low_cpu_mem_usage=True,\n",
    ") \n",
    "\n",
    "# Merge LoRA and base model\n",
    "merged_model = model.merge_and_unload()\n",
    "\n",
    "# Save the merged model\n",
    "merged_model.save_pretrained(\"merged_model\",safe_serialization=True)\n",
    "tokenizer.save_pretrained(\"merged_model\")\n",
    "\n",
    "# push merged model to the hub\n",
    "# merged_model.push_to_hub(\"user/repo\")\n",
    "# tokenizer.push_to_hub(\"user/repo\")"
   ]
  }
 ],
 "metadata": {
  "kernelspec": {
   "display_name": "pytorch",
   "language": "python",
   "name": "python3"
  },
  "language_info": {
   "codemirror_mode": {
    "name": "ipython",
    "version": 3
   },
   "file_extension": ".py",
   "mimetype": "text/x-python",
   "name": "python",
   "nbconvert_exporter": "python",
   "pygments_lexer": "ipython3",
   "version": "3.9.16"
  },
  "orig_nbformat": 4,
  "vscode": {
   "interpreter": {
    "hash": "2d58e898dde0263bc564c6968b04150abacfd33eed9b19aaa8e45c040360e146"
   }
  }
 },
 "nbformat": 4,
 "nbformat_minor": 2
}<|MERGE_RESOLUTION|>--- conflicted
+++ resolved
@@ -179,18 +179,10 @@
       "Use the Input below to create an instruction, which could have been used to generate the input using an LLM. \n",
       "\n",
       "### Input:\n",
-<<<<<<< HEAD
       "Sir Dorabji Tata and Allied Trusts and Sir Ratan Tata Trust\n",
       "\n",
       "### Response:\n",
       "What are the names of Tata trusts which Ratan Tata heads?\n",
-=======
-      "U.S. cities in the list: Chicago, New York, Atlanta, Honolulu, Austin\n",
-      "U.S. states in the list: Montana, New York, Florida, South Dakota\n",
-      "\n",
-      "### Response:\n",
-      "Which are the U.S. cities and which are U.S. states in this list? Montana, Chicago, New York, Atlanta, Honolulu, Florida, Austin, South Dakota\n",
->>>>>>> 05d83eaa
       "\n"
      ]
     }
